--- conflicted
+++ resolved
@@ -55,38 +55,7 @@
     savePlainToStorage(ONBOARDING_DONE_KEY, 'true');
   }, []);
 
-<<<<<<< HEAD
-  return (
-    <div className="text-gray-200">
-      <NavBar
-        userSigned
-        isSkeleton={isRepoManagementAllowed && shouldShowWelcome}
-      />
-      <div
-        className={`flex ${
-          isRepoManagementAllowed && shouldShowWelcome
-            ? 'justify-center items-start'
-            : ''
-        } mt-16 w-screen overflow-auto relative`}
-        style={mainContainerStyle}
-      >
-        {isRepoManagementAllowed && shouldShowWelcome ? (
-          <Onboarding onFinish={closeOnboarding} />
-        ) : (
-          <>
-            <div className="w-90 text-gray-300 border-r border-gray-800 flex-shrink-0 h-full">
-              <ListNavigation
-                title=" "
-                items={listNavigationItems}
-                setSelected={setFilter}
-                selected={filter}
-              />
-            </div>
-            <ReposSection filter={filter} emptyRepos={emptyRepos} />
-          </>
-        )}
-=======
-  return shouldShowWelcome ? (
+  return isRepoManagementAllowed && shouldShowWelcome ? (
     <Onboarding onFinish={closeOnboarding} />
   ) : (
     <>
@@ -97,7 +66,6 @@
           setSelected={setFilter}
           selected={filter}
         />
->>>>>>> 4cb3b78f
       </div>
       <ReposSection filter={filter} emptyRepos={emptyRepos} />
     </>
