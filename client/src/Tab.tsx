--- conflicted
+++ resolved
@@ -38,11 +38,8 @@
         <AnalyticsContextProvider
           deviceId={deviceContextValue.deviceId}
           forceAnalytics={deviceContextValue.forceAnalytics}
-<<<<<<< HEAD
+          isSelfServe={deviceContextValue.isSelfServe}
           envConfig={deviceContextValue.envConfig}
-=======
-          isSelfServe={deviceContextValue.isSelfServe}
->>>>>>> c5746881
         >
           <DeviceContextProvider deviceContextValue={deviceContextValue}>
             <UIContextProvider>
