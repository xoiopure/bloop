--- conflicted
+++ resolved
@@ -125,18 +125,13 @@
                 .into(),
             embedder_session: SessionBuilder::new(&environment)?
                 .with_optimization_level(GraphOptimizationLevel::Level3)?
-<<<<<<< HEAD
-                .with_intra_threads(1)?
+                .with_intra_threads(threads)?
                 .with_model_from_file(model_dir.join("embedder").join("model.onnx"))?
                 .into(),
             ranker_session: SessionBuilder::new(&environment)?
                 .with_optimization_level(GraphOptimizationLevel::Level3)?
-                .with_intra_threads(1)?
+                .with_intra_threads(threads)?
                 .with_model_from_file(model_dir.join("ranker").join("model.onnx"))?
-=======
-                .with_intra_threads(threads)?
-                .with_model_from_file(model_dir.join("model.onnx"))?
->>>>>>> 4d88752b
                 .into(),
             config,
         })
@@ -255,13 +250,8 @@
             repo_name,
             relative_path,
             buffer,
-<<<<<<< HEAD
             &self.embedder_tokenizer,
-            self.config.max_chunk_tokens,
-=======
-            &self.tokenizer,
             50..self.config.max_chunk_tokens,
->>>>>>> 4d88752b
             15,
             self.overlap_strategy(),
         );
