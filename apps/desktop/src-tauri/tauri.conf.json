--- conflicted
+++ resolved
@@ -7,13 +7,8 @@
     "distDir": "../dist"
   },
   "package": {
-<<<<<<< HEAD
-    "productName": "bloop",
+    "productName": "ai.bloop.bloop",
     "version": "0.3.2"
-=======
-    "productName": "ai.bloop.bloop",
-    "version": "0.3.1"
->>>>>>> c5746881
   },
   "tauri": {
     "allowlist": {
